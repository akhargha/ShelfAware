<<<<<<< HEAD
=======
{
    "product_name": "Pepsi",
    "confidence": 0.98,
    "timestamp": "2024-11-16T10:30:00Z",
    "device_info": {
      "device_id": "camera_001",
      "resolution": "4032x3024",
      "format": "jpg"
    },
    "image_metadata": {
      "location": "Product Display",
      "lighting": "Indoor",
      "focus_score": 0.95
    }
  }
>>>>>>> a9d87af4
<|MERGE_RESOLUTION|>--- conflicted
+++ resolved
@@ -1,7 +1,6 @@
-<<<<<<< HEAD
-=======
 {
     "product_name": "Pepsi",
+    "text": "Pepsi",
     "confidence": 0.98,
     "timestamp": "2024-11-16T10:30:00Z",
     "device_info": {
@@ -14,5 +13,4 @@
       "lighting": "Indoor",
       "focus_score": 0.95
     }
-  }
->>>>>>> a9d87af4
+  }